--- conflicted
+++ resolved
@@ -2,6 +2,7 @@
 import json
 import os
 import pickle
+from functools import partial
 from hashlib import md5
 from pathlib import Path
 from typing import Dict
@@ -11,22 +12,12 @@
 from typing import Union
 
 import dask.dataframe as dd
-from functools import partial
 import duckdb
 import pandas as pd
 
 from spoc.contacts import Contacts
-<<<<<<< HEAD
+from spoc.fragments import Fragments
 from spoc.models.dataframe_models import DataMode
-from spoc.pixels import Pixels
-from spoc.models.file_parameter_models import (
-    ContactsParameters,
-    PixelParameters,
-    GlobalParameters,
-)
-=======
->>>>>>> 37cd2114
-from spoc.fragments import Fragments
 from spoc.models.file_parameter_models import ContactsParameters
 from spoc.models.file_parameter_models import GlobalParameters
 from spoc.models.file_parameter_models import PixelParameters
@@ -45,7 +36,9 @@
 
     def __init__(self, data_mode: DataMode = DataMode.PANDAS) -> None:
         if data_mode == DataMode.DUCKDB:
-            self._parquet_reader_func = partial(duckdb.read_parquet, connection=DUCKDB_CONNECTION)
+            self._parquet_reader_func = partial(
+                duckdb.read_parquet, connection=DUCKDB_CONNECTION
+            )
         elif data_mode == DataMode.DASK:
             self._parquet_reader_func = dd.read_parquet
         elif data_mode == DataMode.PANDAS:
